const {
  EmptyMessage, NumberMessage, BytesMessage, BlockLimit,
} = require('../protocol/api/api_pb');
const {
  getBase58CheckAddress, passwordToAddress, decode58Check,
} = require('../utils/crypto');
const { bytesToString } = require('../utils/bytes');
const { deserializeTransaction } = require('../utils/serializer');
const { Account } = require('../protocol/core/Tron_pb');
const { WalletClient } = require('../protocol/api/api_grpc_pb');
const caller = require('grpc-caller');
<<<<<<< HEAD
const { stringToBytes, hexStr2byteArray, base64DecodeFromString } = require('../lib/code');
const { SHA256 } = require('../utils/crypto');

=======
const { stringToBytes, hexStr2byteArray } = require('../lib/code');
const { deserializeBlock, deserializeBlocks } = require('../utils/block');
>>>>>>> a41b5415

class GrpcClient {
  constructor(options) {
    this.hostname = options.hostname;
    this.port = options.port || 50051;

    /**
     * @type {WalletClient}
     */
    this.api = caller(`${this.hostname}:${this.port}`, WalletClient);
  }

  /**
   * Retrieve all connected witnesses
   *
   * @returns {Promise<*>}
   */
  async getWitnesses() {
    const witnesses = await this.api.listWitnesses(new EmptyMessage())
      .then(x => x.getWitnessesList());
    return witnesses.map((w) => {
      const witness = w.toObject();
      witness.address = getBase58CheckAddress(Array.from(w.getAddress()));
      return witness;
    });
  }

  /**
   * Retrieve all connected nodes
   *
   * @returns {Promise<*>}
   */
  getNodes() {
    return this.api.listNodes(new EmptyMessage())
      .then(x => x.getNodesList());
  }

  async getAssetIssueList() {
    const assetsListRaw = await this.api.getAssetIssueList(new EmptyMessage())
      .then(x => x.getAssetissueList());
    return assetsListRaw.map(ai => ({
      ownerAddress: getBase58CheckAddress(Array.from(ai.getOwnerAddress())),
      url: bytesToString(ai.getUrl()),
      name: bytesToString(ai.getName()),
      description: bytesToString(ai.getDescription()),
      startTime: ai.getStartTime(),
      endTime: ai.getEndTime(),
      voteScore: ai.getVoteScore(),
      totalSupply: ai.getTotalSupply(),
      trxNum: ai.getTrxNum() / 1000,
      num: ai.getNum(),
      abbr: bytesToString(ai.getAbbr()),
    }));
  }

  async getAssetIssueByName(assetName) {
    const assetByte = new BytesMessage();
    assetByte.setValue(new Uint8Array(stringToBytes(assetName)));

    const assetIssue = await this.api.getAssetIssueByName(assetByte);
    return {
      ownerAddress: getBase58CheckAddress(Array.from(assetIssue.getOwnerAddress())),
      url: bytesToString(assetIssue.getUrl()),
      name: bytesToString(assetIssue.getName()),
      description: bytesToString(assetIssue.getDescription()),
      startTime: assetIssue.getStartTime(),
      endTime: assetIssue.getEndTime(),
      voteScore: assetIssue.getVoteScore(),
      totalSupply: assetIssue.getTotalSupply(),
      trxNum: assetIssue.getTrxNum() / 1000,
      num: assetIssue.getNum(),
      frozenSupplyList: assetIssue.getFrozenSupplyList(),
      abbr: bytesToString(assetIssue.getAbbr()),
    };
  }

  /**
   * Retrieves a account by the given address
   *
   * @param {address} string account address
   * @returns {Promise<*>}
   */
  async getAccount(address) {
    const accountArg = new Account();
    accountArg.setAddress(new Uint8Array(decode58Check(address)));
    const accountRaw = await this.api.getAccount(accountArg);
    const account = accountRaw.toObject();
    if (account.accountName.length > 0) {
      account.accountName = bytesToString(Array.from(accountRaw.getAccountName()));
    }
    account.address = getBase58CheckAddress(Array.from(accountRaw.getAddress()));
    account.votesList.map((vote) => {
      vote.voteAddress = passwordToAddress(vote.voteAddress);
      return vote;
    });
    account.balance = accountRaw.getBalance() / 1000000;
    account.assetMap = account.assetMap.map(asset => ({
      name: asset[0],
      balance: asset[1],
    }));
    return account;
  }

  /**
   * Retrieves a block by the given number
   *
   * @param {number} number block number
   * @returns {Promise<*>}
   */
  async getBlockByNumber(number) {
    const message = new NumberMessage();
    message.setNum(number);
    const blockRaw = await this.api.getBlockByNum(message);
    return deserializeBlock(blockRaw);
  }

  async getBlockByLimitNext(start, end) {
    const message = new BlockLimit();
    message.setStartnum(start);
    message.setEndnum(end);
    const blocksRaw = await this.api.getBlockByLimitNext(message);
    return deserializeBlocks(blocksRaw);
  }

  async getBlockByLatestNum(limit = 1) {
    const message = new NumberMessage();
    message.setNum(limit);
    const blocksRaw = await this.api.getBlockByLatestNum(message);
    return deserializeBlocks(blocksRaw);
  }

  /**
   * Retrieve latest block
   *
   * @returns {Promise<*>}
   */
  async getLatestBlock() {
    const lastBlockRaw = await this.api.getNowBlock(new EmptyMessage());
    return deserializeBlock(lastBlockRaw);
  }

  async getTransactionById(txHash) {
    const txByte = new BytesMessage();
    txByte.setValue(new Uint8Array(hexStr2byteArray(txHash.toUpperCase())));
    const transaction = await this.api.getTransactionById(txByte);
    return deserializeTransaction(transaction)[0];
  }

  async getTotalTransaction() {
    const totalTransactions = await this.api.totalTransaction(new EmptyMessage());
    return totalTransactions.toObject().num;
  }

  async getNextMaintenanceTime() {
    const nextMaintenanceTime = await this.api.getNextMaintenanceTime(new EmptyMessage());
    return nextMaintenanceTime.toObject();
  }

  async broadcastTransaction(transaction) {
    let broadcastTransactionAnswer = await this.api.broadcastTransaction(transaction);
    broadcastTransactionAnswer = broadcastTransactionAnswer.toObject();
    broadcastTransactionAnswer.message = bytesToString(Array.from(base64DecodeFromString(broadcastTransactionAnswer.message)));
    return broadcastTransactionAnswer;
  }
}

module.exports = GrpcClient;<|MERGE_RESOLUTION|>--- conflicted
+++ resolved
@@ -9,14 +9,9 @@
 const { Account } = require('../protocol/core/Tron_pb');
 const { WalletClient } = require('../protocol/api/api_grpc_pb');
 const caller = require('grpc-caller');
-<<<<<<< HEAD
 const { stringToBytes, hexStr2byteArray, base64DecodeFromString } = require('../lib/code');
 const { SHA256 } = require('../utils/crypto');
-
-=======
-const { stringToBytes, hexStr2byteArray } = require('../lib/code');
 const { deserializeBlock, deserializeBlocks } = require('../utils/block');
->>>>>>> a41b5415
 
 class GrpcClient {
   constructor(options) {
