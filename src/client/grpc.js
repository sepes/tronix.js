--- conflicted
+++ resolved
@@ -180,15 +180,8 @@
   }
 
   async broadcastTransaction(transaction) {
-<<<<<<< HEAD
-    let broadcastTransactionAnswer = await this.api.broadcastTransaction(transaction);
-    //TODO decode result message like this one
-    broadcastTransactionAnswer = broadcastTransactionAnswer.toObject();
-    return broadcastTransactionAnswer;
-=======
     const broadcastTransactionAnswer = await this.api.broadcastTransaction(transaction);
     return broadcastTransactionAnswer.toObject();
->>>>>>> 76921e44
   }
 }
 
