const {
  EmptyMessage, NumberMessage, BytesMessage, BlockLimit,
} = require('../protocol/api/api_pb');
const {
  getBase58CheckAddress, passwordToAddress, decode58Check,
} = require('../utils/crypto');
const { bytesToString } = require('../utils/bytes');
const { deserializeTransaction } = require('../utils/serializer');
const { Account } = require('../protocol/core/Tron_pb');
const { WalletClient } = require('../protocol/api/api_grpc_pb');
const caller = require('grpc-caller');
const { stringToBytes, hexStr2byteArray } = require('../lib/code');
<<<<<<< HEAD
const { deserializeBlock, deserializeBlocks } = require('../utils/block');
=======
const { SHA256 } = require('../utils/crypto');

>>>>>>> 13ea07c3

class GrpcClient {
  constructor(options) {
    this.hostname = options.hostname;
    this.port = options.port || 50051;

    /**
     * @type {WalletClient}
     */
    this.api = caller(`${this.hostname}:${this.port}`, WalletClient);
  }

  /**
   * Retrieve all connected witnesses
   *
   * @returns {Promise<*>}
   */
  async getWitnesses() {
    const witnesses = await this.api.listWitnesses(new EmptyMessage())
      .then(x => x.getWitnessesList());
    return witnesses.map((w) => {
      const witness = w.toObject();
      witness.address = getBase58CheckAddress(Array.from(w.getAddress()));
      return witness;
    });
  }

  /**
   * Retrieve all connected nodes
   *
   * @returns {Promise<*>}
   */
  getNodes() {
    return this.api.listNodes(new EmptyMessage())
      .then(x => x.getNodesList());
  }

  async getAssetIssueList() {
    const assetsListRaw = await this.api.getAssetIssueList(new EmptyMessage())
      .then(x => x.getAssetissueList());
    return assetsListRaw.map(ai => ({
      ownerAddress: getBase58CheckAddress(Array.from(ai.getOwnerAddress())),
      url: bytesToString(ai.getUrl()),
      name: bytesToString(ai.getName()),
      description: bytesToString(ai.getDescription()),
      startTime: ai.getStartTime(),
      endTime: ai.getEndTime(),
      voteScore: ai.getVoteScore(),
      totalSupply: ai.getTotalSupply(),
      trxNum: ai.getTrxNum() / 1000,
      num: ai.getNum(),
      abbr: bytesToString(ai.getAbbr()),
    }));
  }

  async getAssetIssueByName(assetName) {
    const assetByte = new BytesMessage();
    assetByte.setValue(new Uint8Array(stringToBytes(assetName)));

    const assetIssue = await this.api.getAssetIssueByName(assetByte);
    return {
      ownerAddress: getBase58CheckAddress(Array.from(assetIssue.getOwnerAddress())),
      url: bytesToString(assetIssue.getUrl()),
      name: bytesToString(assetIssue.getName()),
      description: bytesToString(assetIssue.getDescription()),
      startTime: assetIssue.getStartTime(),
      endTime: assetIssue.getEndTime(),
      voteScore: assetIssue.getVoteScore(),
      totalSupply: assetIssue.getTotalSupply(),
      trxNum: assetIssue.getTrxNum() / 1000,
      num: assetIssue.getNum(),
      frozenSupplyList: assetIssue.getFrozenSupplyList(),
      abbr: bytesToString(assetIssue.getAbbr()),
    };
  }

  /**
   * Retrieves a account by the given address
   *
   * @param {address} string account address
   * @returns {Promise<*>}
   */
  async getAccount(address) {
    const accountArg = new Account();
    accountArg.setAddress(new Uint8Array(decode58Check(address)));
    const accountRaw = await this.api.getAccount(accountArg);
    const account = accountRaw.toObject();
    if (account.accountName.length > 0) {
      account.accountName = bytesToString(Array.from(accountRaw.getAccountName()));
    }
    account.address = getBase58CheckAddress(Array.from(accountRaw.getAddress()));
    account.votesList.map((vote) => {
      vote.voteAddress = passwordToAddress(vote.voteAddress);
      return vote;
    });
    account.balance = accountRaw.getBalance() / 1000000;
    account.assetMap = account.assetMap.map(asset => ({
      name: asset[0],
      balance: asset[1],
    }));
    return account;
  }

  /**
   * Retrieves a block by the given number
   *
   * @param {number} number block number
   * @returns {Promise<*>}
   */
  async getBlockByNumber(number) {
    const message = new NumberMessage();
    message.setNum(number);
    const blockRaw = await this.api.getBlockByNum(message);
<<<<<<< HEAD
    return deserializeBlock(blockRaw);
  }

  async getBlockByLimitNext(start, end) {
    const message = new BlockLimit();
    message.setStartnum(start);
    message.setEndnum(end);
    const blocksRaw = await this.api.getBlockByLimitNext(message);
    return deserializeBlocks(blocksRaw);
  }

  async getBlockByLatestNum(limit = 1) {
    const message = new NumberMessage();
    message.setNum(limit);
    const blocksRaw = await this.api.getBlockByLatestNum(message);
    return deserializeBlocks(blocksRaw);
=======
    const block = blockRaw.toObject();
    const rawData = blockRaw.getBlockHeader().getRawData();
    block.transactionsList = deserializeTransactions(blockRaw.getTransactionsList());
    block.transactionsCount = block.transactionsList.length;
    block.totalTrx = block.transactionsList.reduce((t, n) => t + ((n && n.amount) ? n.amount : 0), 0);
    block.size = blockRaw.serializeBinary().length;
    block.time = rawData.getTimestamp();
    block.witnessAddress = getBase58CheckAddress(Array.from(rawData.getWitnessAddress())),
    block.number = rawData.getNumber();
    block.hash = byteArray2hexStr(SHA256(rawData.serializeBinary()));
    block.parentHash = byteArray2hexStr(rawData.getParenthash());
    delete block.blockHeader;
    return block;
>>>>>>> 13ea07c3
  }

  /**
   * Retrieve latest block
   *
   * @returns {Promise<*>}
   */
  async getLatestBlock() {
    const lastBlockRaw = await this.api.getNowBlock(new EmptyMessage());
<<<<<<< HEAD
    return deserializeBlock(lastBlockRaw);
=======
    const lastBlock = lastBlockRaw.toObject();
    const rawData = lastBlockRaw.getBlockHeader().getRawData();
    lastBlock.transactionsList = deserializeTransactions(lastBlockRaw.getTransactionsList());
    lastBlock.transactionsCount = lastBlock.transactionsList.length;
    lastBlock.totalTrx = lastBlock.transactionsList.reduce((t, n) => t + ((n && n.amount) ? n.amount : 0), 0);
    lastBlock.size = rawData.serializeBinary().length;
    lastBlock.time = rawData.getTimestamp();
    lastBlock.witnessAddress = getBase58CheckAddress(Array.from(rawData.getWitnessAddress())),
    lastBlock.number = rawData.getNumber();
    lastBlock.hash = byteArray2hexStr(SHA256(rawData.serializeBinary()));
    lastBlock.parentHash = byteArray2hexStr(rawData.getParenthash());
    delete lastBlock.blockHeader;
    return lastBlock;
>>>>>>> 13ea07c3
  }

  async getTransactionById(txHash) {
    const txByte = new BytesMessage();
    txByte.setValue(new Uint8Array(hexStr2byteArray(txHash.toUpperCase())));
    const transaction = await this.api.getTransactionById(txByte);
    return deserializeTransaction(transaction)[0];
  }

  async getTotalTransaction() {
    const totalTransactions = await this.api.totalTransaction(new EmptyMessage());
    return totalTransactions.toObject().num;
  }

  async getNextMaintenanceTime() {
    const nextMaintenanceTime = await this.api.getNextMaintenanceTime(new EmptyMessage());
    return nextMaintenanceTime.toObject();
  }

  async broadcastTransaction(transaction) {
    const broadcastTransactionAnswer = await this.api.broadcastTransaction(transaction);
    return broadcastTransactionAnswer.toObject();
  }
}

module.exports = GrpcClient;<|MERGE_RESOLUTION|>--- conflicted
+++ resolved
@@ -10,12 +10,7 @@
 const { WalletClient } = require('../protocol/api/api_grpc_pb');
 const caller = require('grpc-caller');
 const { stringToBytes, hexStr2byteArray } = require('../lib/code');
-<<<<<<< HEAD
 const { deserializeBlock, deserializeBlocks } = require('../utils/block');
-=======
-const { SHA256 } = require('../utils/crypto');
-
->>>>>>> 13ea07c3
 
 class GrpcClient {
   constructor(options) {
@@ -129,7 +124,6 @@
     const message = new NumberMessage();
     message.setNum(number);
     const blockRaw = await this.api.getBlockByNum(message);
-<<<<<<< HEAD
     return deserializeBlock(blockRaw);
   }
 
@@ -146,21 +140,6 @@
     message.setNum(limit);
     const blocksRaw = await this.api.getBlockByLatestNum(message);
     return deserializeBlocks(blocksRaw);
-=======
-    const block = blockRaw.toObject();
-    const rawData = blockRaw.getBlockHeader().getRawData();
-    block.transactionsList = deserializeTransactions(blockRaw.getTransactionsList());
-    block.transactionsCount = block.transactionsList.length;
-    block.totalTrx = block.transactionsList.reduce((t, n) => t + ((n && n.amount) ? n.amount : 0), 0);
-    block.size = blockRaw.serializeBinary().length;
-    block.time = rawData.getTimestamp();
-    block.witnessAddress = getBase58CheckAddress(Array.from(rawData.getWitnessAddress())),
-    block.number = rawData.getNumber();
-    block.hash = byteArray2hexStr(SHA256(rawData.serializeBinary()));
-    block.parentHash = byteArray2hexStr(rawData.getParenthash());
-    delete block.blockHeader;
-    return block;
->>>>>>> 13ea07c3
   }
 
   /**
@@ -170,23 +149,7 @@
    */
   async getLatestBlock() {
     const lastBlockRaw = await this.api.getNowBlock(new EmptyMessage());
-<<<<<<< HEAD
     return deserializeBlock(lastBlockRaw);
-=======
-    const lastBlock = lastBlockRaw.toObject();
-    const rawData = lastBlockRaw.getBlockHeader().getRawData();
-    lastBlock.transactionsList = deserializeTransactions(lastBlockRaw.getTransactionsList());
-    lastBlock.transactionsCount = lastBlock.transactionsList.length;
-    lastBlock.totalTrx = lastBlock.transactionsList.reduce((t, n) => t + ((n && n.amount) ? n.amount : 0), 0);
-    lastBlock.size = rawData.serializeBinary().length;
-    lastBlock.time = rawData.getTimestamp();
-    lastBlock.witnessAddress = getBase58CheckAddress(Array.from(rawData.getWitnessAddress())),
-    lastBlock.number = rawData.getNumber();
-    lastBlock.hash = byteArray2hexStr(SHA256(rawData.serializeBinary()));
-    lastBlock.parentHash = byteArray2hexStr(rawData.getParenthash());
-    delete lastBlock.blockHeader;
-    return lastBlock;
->>>>>>> 13ea07c3
   }
 
   async getTransactionById(txHash) {
