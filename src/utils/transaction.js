--- conflicted
+++ resolved
@@ -1,14 +1,3 @@
-<<<<<<< HEAD
-const {
-  FreezeBalanceContract, UnfreezeBalanceContract, WitnessCreateContract, TransferContract,
-} = require('../protocol/core/Contract_pb');
-const { getBase58CheckAddress, SHA256, decode58Check } = require('./crypto');
-const { base64DecodeFromString } = require('../lib/code');
-const { Transaction } = require('../protocol/core/Tron_pb');
-const { byteArray2hexStr } = require('../utils/bytes');
-const google_protobuf_any_pb = require('google-protobuf/google/protobuf/any_pb.js');
-
-=======
 const decode58Check = require("./crypto").decode58Check;
 const {Block, Transaction, Account} = require("../protocol/core/Tron_pb");
 const google_protobuf_any_pb = require('google-protobuf/google/protobuf/any_pb.js');
@@ -27,23 +16,12 @@
   WitnessCreateContract,
   UnfreezeAssetContract,
 } = require("../protocol/core/Contract_pb");
->>>>>>> c4eaa891
 
 function encodeString(str) {
   return Uint8Array.from(base64DecodeFromString(btoa(str)));
 }
 
 function buildTransferContract(message, contractType, typeName) {
-<<<<<<< HEAD
-  const anyValue = new google_protobuf_any_pb.Any();
-  anyValue.pack(message.serializeBinary(), `protocol.${typeName}`);
-
-  const contract = new Transaction.Contract();
-  contract.setType(contractType);
-  contract.setParameter(anyValue);
-
-  const raw = new Transaction.raw();
-=======
   let anyValue = new google_protobuf_any_pb.Any();
   anyValue.pack(message.serializeBinary(), "protocol." + typeName);
 
@@ -52,15 +30,10 @@
   contract.setParameter(anyValue);
 
   let raw = new Transaction.raw();
->>>>>>> c4eaa891
   raw.addContract(contract);
   // raw.setTimestamp(new Date().getTime() * 1000000);
 
-<<<<<<< HEAD
-  const transaction = new Transaction();
-=======
   let transaction = new Transaction();
->>>>>>> c4eaa891
   transaction.setRawData(raw);
 
   return transaction;
@@ -214,11 +187,7 @@
  * @param duration Duration in days
  */
 function buildFreezeBalance(address, amount, duration) {
-<<<<<<< HEAD
-  const contract = new FreezeBalanceContract();
-=======
   let contract = new FreezeBalanceContract();
->>>>>>> c4eaa891
 
   contract.setOwnerAddress(Uint8Array.from(decode58Check(address)));
   contract.setFrozenBalance(amount);
@@ -237,11 +206,7 @@
  * @param address From which address to freeze
  */
 function buildUnfreezeBalance(address) {
-<<<<<<< HEAD
   const contract = new UnfreezeBalanceContract();
-=======
-  let contract = new UnfreezeBalanceContract();
->>>>>>> c4eaa891
 
   contract.setOwnerAddress(Uint8Array.from(decode58Check(address)));
 
@@ -257,86 +222,15 @@
  *
  * @param address From which address to unfreeze
  */
-<<<<<<< HEAD
-function buildApplyForDelegate(address, url) {
-  const contract = new WitnessCreateContract();
-=======
 function buildUnfreezeAsset(address) {
   let contract = new UnfreezeAssetContract();
->>>>>>> c4eaa891
-
-  contract.setOwnerAddress(Uint8Array.from(decode58Check(address)));
-
-  return buildTransferContract(
-    contract,
-<<<<<<< HEAD
-    Transaction.Contract.ContractType.WITNESSCREATECONTRACT,
-    'WitnessCreateContract',
-  );
-}
-
-
-function deserializeTransaction(tx) {
-  try {
-    const contractType = Transaction.Contract.ContractType;
-
-    const contractList = tx.getRawData().getContractList();
-
-    const transactions = [];
-
-    contractList.forEach((contract) => {
-      const any = contract.getParameter();
-
-      switch (contract.getType()) {
-        case contractType.ACCOUNTCREATECONTRACT: {
-          const obje = any.unpack(AccountCreateContract.deserializeBinary, 'protocol.AccountCreateContract');
-          transactions.push({});
-        }
-          break;
-
-        default:
-        case contractType.TRANSFERCONTRACT: {
-        // let contractType = contractType .TRANSFERCONTRACT;
-
-          const obje = any.unpack(TransferContract.deserializeBinary, 'protocol.TransferContract');
-
-          const owner = obje.getOwnerAddress();
-          const ownerHex = getBase58CheckAddress(Array.from(owner));
-
-          const to = obje.getToAddress();
-          const toHex = getBase58CheckAddress(Array.from(to));
-
-          const amount = obje.getAmount() / 1000000;
-
-          const rawData = tx.getRawData();
-          const hash = byteArray2hexStr(SHA256(rawData.serializeBinary()));
-
-          transactions.push({
-            hash,
-            from: ownerHex,
-            to: toHex,
-            amount,
-            time: tx.getRawData().getTimestamp(),
-            data: rawData.getData(),
-            scripts: rawData.getScripts(),
-          });
-        }
-          break;
-      }
-    });
-
-    return transactions;
-  } catch (err) {
-    return [null];
-  }
-}
-
-function deserializeTransactions(transactionsList = []) {
-  return transactionsList.filter(t => !!t).map(tx => deserializeTransaction(tx)[0]);
-=======
+
+  contract.setOwnerAddress(Uint8Array.from(decode58Check(address)));
+
+  return buildTransferContract(
+    contract,
     Transaction.Contract.ContractType.UNFREEZEASSETCONTRACT,
     "UnfreezeAssetContract");
->>>>>>> c4eaa891
 }
 
 module.exports = {
@@ -346,15 +240,9 @@
   buildVote,
   buildFreezeBalance,
   buildUnfreezeBalance,
-<<<<<<< HEAD
-  buildApplyForDelegate,
-  deserializeTransaction,
-  deserializeTransactions,
-=======
   buildAssetIssue,
   buildWitnessUpdate,
   buildWithdrawBalance,
   buildWitnessCreate,
   buildUnfreezeAsset,
->>>>>>> c4eaa891
 };