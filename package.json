{
  "name": "tronix.js",
  "version": "0.0.1",
  "description": "TRON Javascript API",
  "main": "src/index.js",
  "homepage": "https://github.com/deblanco/tronix.js",
  "scripts": {
<<<<<<< HEAD
    "protoc:install": "cd protocol && ./install-protobuf.sh",
=======
    "test": "mocha",
    "protoc:install": "cd protocol && ./install-protobuf.sh && ./install-googleapis.sh",
>>>>>>> c4eaa891
    "protoc:generate": "./protocol/protobuf-3.5.1/src/.libs/protoc --proto_path=protocol/protobuf-3.5.1/src --proto_path=protocol --grpc_out=./src/protocol --plugin=protoc-gen-grpc=`which grpc_tools_node_protoc_plugin` --js_out=import_style=commonjs,binary:src/protocol protocol/core/*.proto protocol/api/*.proto",
    "test": "jest",
    "test:watch": "jest --watch"
  },
  "repository": {
    "type": "git",
    "url": "git@github.com:deblanco/tronix.js.git"
  },
  "keywords": [
    "tron"
  ],
  "author": "Tron",
  "license": "GPL-3.0",
  "dependencies": {
    "crypto-js": "^3.1.9-1",
    "elliptic": "^6.4.0",
    "google-protobuf": "^3.5.0",
    "grpc": "^1.12.3",
    "grpc-caller": "^0.4.0",
    "grpc-tools": "^1.6.6",
    "js-sha3": "^0.7.0",
    "node-fetch": "^2.1.2"
  },
  "devDependencies": {
    "eslint": "^4.19.1",
    "eslint-config-airbnb-base": "^12.1.0",
    "eslint-plugin-import": "^2.12.0",
    "jest": "^23.1.0"
  }
}<|MERGE_RESOLUTION|>--- conflicted
+++ resolved
@@ -5,12 +5,8 @@
   "main": "src/index.js",
   "homepage": "https://github.com/deblanco/tronix.js",
   "scripts": {
-<<<<<<< HEAD
-    "protoc:install": "cd protocol && ./install-protobuf.sh",
-=======
     "test": "mocha",
     "protoc:install": "cd protocol && ./install-protobuf.sh && ./install-googleapis.sh",
->>>>>>> c4eaa891
     "protoc:generate": "./protocol/protobuf-3.5.1/src/.libs/protoc --proto_path=protocol/protobuf-3.5.1/src --proto_path=protocol --grpc_out=./src/protocol --plugin=protoc-gen-grpc=`which grpc_tools_node_protoc_plugin` --js_out=import_style=commonjs,binary:src/protocol protocol/core/*.proto protocol/api/*.proto",
     "test": "jest",
     "test:watch": "jest --watch"
